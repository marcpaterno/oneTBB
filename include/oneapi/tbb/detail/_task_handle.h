/*
    Copyright (c) 2020-2024 Intel Corporation

    Licensed under the Apache License, Version 2.0 (the "License");
    you may not use this file except in compliance with the License.
    You may obtain a copy of the License at

        http://www.apache.org/licenses/LICENSE-2.0

    Unless required by applicable law or agreed to in writing, software
    distributed under the License is distributed on an "AS IS" BASIS,
    WITHOUT WARRANTIES OR CONDITIONS OF ANY KIND, either express or implied.
    See the License for the specific language governing permissions and
    limitations under the License.
*/


#ifndef __TBB_task_handle_H
#define __TBB_task_handle_H

#include "_config.h"
#include "_task.h"
#include "_small_object_pool.h"
#include "_utils.h"
#include <memory>

namespace tbb {
namespace detail {

namespace d1 { class task_group_context; class wait_context; struct execution_data; }
namespace d2 {

class task_handle;

class task_handle_task : public d1::task {
    std::uint64_t m_version_and_traits{};
    d1::wait_tree_vertex_interface* m_wait_tree_vertex;
    d1::task_group_context& m_ctx;
    d1::small_object_allocator m_allocator;
public:
    void finalize(const d1::execution_data* ed = nullptr) {
        if (ed) {
            m_allocator.delete_object(this, *ed);
        } else {
            m_allocator.delete_object(this);
        }
    }

<<<<<<< HEAD
    task_handle_task(d1::wait_tree_vertex_interface* node, d1::task_group_context& ctx, d1::small_object_allocator& alloc)
        : m_wait_tree_vertex(node)
=======
    task_handle_task(d1::wait_tree_vertex_interface* vertex, d1::task_group_context& ctx, d1::small_object_allocator& alloc)
        : m_wait_tree_vertex(vertex)
>>>>>>> 306c75f5
        , m_ctx(ctx)
        , m_allocator(alloc) {
        suppress_unused_warning(m_version_and_traits);
        m_wait_tree_vertex->reserve();
    }

    ~task_handle_task() override {
        m_wait_tree_vertex->release();
    }

    d1::task_group_context& ctx() const { return m_ctx; }
};


class task_handle {
    struct task_handle_task_finalizer_t{
        void operator()(task_handle_task* p){ p->finalize(); }
    };
    using handle_impl_t = std::unique_ptr<task_handle_task, task_handle_task_finalizer_t>;

    handle_impl_t m_handle = {nullptr};
public:
    task_handle() = default;
    task_handle(task_handle&&) = default;
    task_handle& operator=(task_handle&&) = default;

    explicit operator bool() const noexcept { return static_cast<bool>(m_handle); }

    friend bool operator==(task_handle const& th, std::nullptr_t) noexcept;
    friend bool operator==(std::nullptr_t, task_handle const& th) noexcept;

    friend bool operator!=(task_handle const& th, std::nullptr_t) noexcept;
    friend bool operator!=(std::nullptr_t, task_handle const& th) noexcept;

private:
    friend struct task_handle_accessor;

    task_handle(task_handle_task* t) : m_handle {t}{};

    d1::task* release() {
       return m_handle.release();
    }
};

struct task_handle_accessor {
static task_handle              construct(task_handle_task* t)  { return {t}; }
static d1::task*                release(task_handle& th)        { return th.release(); }
static d1::task_group_context&  ctx_of(task_handle& th)         {
    __TBB_ASSERT(th.m_handle, "ctx_of does not expect empty task_handle.");
    return th.m_handle->ctx();
}
};

inline bool operator==(task_handle const& th, std::nullptr_t) noexcept {
    return th.m_handle == nullptr;
}
inline bool operator==(std::nullptr_t, task_handle const& th) noexcept {
    return th.m_handle == nullptr;
}

inline bool operator!=(task_handle const& th, std::nullptr_t) noexcept {
    return th.m_handle != nullptr;
}

inline bool operator!=(std::nullptr_t, task_handle const& th) noexcept {
    return th.m_handle != nullptr;
}

} // namespace d2
} // namespace detail
} // namespace tbb

#endif /* __TBB_task_handle_H */<|MERGE_RESOLUTION|>--- conflicted
+++ resolved
@@ -46,13 +46,8 @@
         }
     }
 
-<<<<<<< HEAD
-    task_handle_task(d1::wait_tree_vertex_interface* node, d1::task_group_context& ctx, d1::small_object_allocator& alloc)
-        : m_wait_tree_vertex(node)
-=======
     task_handle_task(d1::wait_tree_vertex_interface* vertex, d1::task_group_context& ctx, d1::small_object_allocator& alloc)
         : m_wait_tree_vertex(vertex)
->>>>>>> 306c75f5
         , m_ctx(ctx)
         , m_allocator(alloc) {
         suppress_unused_warning(m_version_and_traits);
