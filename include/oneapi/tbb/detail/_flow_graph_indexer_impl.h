--- conflicted
+++ resolved
@@ -81,14 +81,8 @@
         }
 
 #if __TBB_PREVIEW_FLOW_GRAPH_TRY_PUT_AND_WAIT
-<<<<<<< HEAD
-        // TODO: add support for indexer_node
-        graph_task* try_put_task(const T& v, const message_metainfo&) override {
-            return try_put_task(v);
-=======
         graph_task* try_put_task(const T& v, const message_metainfo& metainfo) override {
             return my_try_put_task(v, my_indexer_ptr, metainfo);
->>>>>>> 1ce85d9b
         }
 #endif
 
