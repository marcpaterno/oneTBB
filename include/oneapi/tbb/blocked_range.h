--- conflicted
+++ resolved
@@ -151,11 +151,7 @@
     friend class blocked_range3d;
 
     template<typename DimValue, unsigned int N, typename>
-<<<<<<< HEAD
-    friend class blocked_rangeNd_impl;
-=======
     friend class blocked_nd_range_impl;
->>>>>>> 64610c61
 };
 
 } // namespace d1
