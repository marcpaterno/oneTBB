--- conflicted
+++ resolved
@@ -1,15 +1,6 @@
-<<<<<<< HEAD
-set(CMAKE_CXX_FLAGS "${CMAKE_CXX_FLAGS} -tbb")
-set(CMAKE_CXX_LINKER_FLAGS "-tbb")
-
-foreach(tpp cpp_exceptions.cpp
-            exception_catch1.cpp
-            exception_catch2.cpp)
-=======
 foreach(tpp exception_catch1.cpp
             exception_catch2.cpp
             exception_catch3.cpp)
->>>>>>> faf88cbd
   string(REPLACE ".cpp" "" texe ${tpp})
   add_executable(${texe} ${tpp})
   target_include_directories(${texe} PUBLIC
